language: python
dist: trusty

cache:
  - pip
  - directories:
    - "${PYENV_CACHE_PATH:-$HOME/.pyenv_cache}"

script:
  - source "${SETUP_SCRIPT:-setup-pyenv.sh}"
  - python --version
  - if [ -n "$SHELLCHECK" ]; then shellcheck *.sh; fi

jobs:
  include:
    # Normal method of specifying Python version
    - python: '2.7'
    # Use PYENV_VERSION with CPython, specific major.minor.change version
<<<<<<< HEAD
    - env: PYENV_VERSION=3.6.5 PYENV_VERSION_STRING='Python 3.6.5'
=======
    - env: PYENV_VERSION=3.6.1 PYENV_VERSION_STRING='Python 3.6.1'
    # Use PYENV_VERSION with CPython which Travis has installed already
    - env: PYENV_VERSION=2.7.14 PYENV_VERSION_STRING='Python 2.7.14'
>>>>>>> 67a85878
    # Use PYENV_VERSION with PyPy
    - env: PYENV_VERSION=pypy2.7-6.0.0 PYENV_VERSION_STRING='PyPy 6.0.0'
    # Use PYENV_VERSION with PyPy and custom options
    - env: PYENV_VERSION=pypy3.5-6.0.0 PYENV_VERSION_STRING='PyPy 6.0.0' PYENV_ROOT=$HOME/.pyenv-pypy PYENV_RELEASE=v1.2.4 PYENV_CACHE_PATH=$HOME/.pyenv-pypy-cache
    # Legacy setup-pypy.sh
    - env: PYPY_VERSION=5.7.1 SETUP_SCRIPT=setup-pypy.sh
    # macOS
    # Note that the `python` key is *not* set and the language is overridden to
    # *not* be `python`. If set to `python`, the build will fail, complaining
    # that there's no Python tarball to download and install on macOS.
    # See https://github.com/travis-ci/travis-ci/issues/2312 for details.
    # So, it shows up as Ruby in the Travis UI but as the PYENV_VERSION_STRING
    # check can attest, we are still fine.
    - os: osx
      language: ruby
      env: PYENV_VERSION=3.6.5 PYENV_VERSION_STRING='Python 3.6.5'
    # macOS Framework Build
    # Useful for PyInstaller
    # Example issue: https://github.com/pyenv/pyenv/issues/443
    - os: osx
      language: ruby
      env: PYENV_VERSION=3.6.5 PYENV_VERSION_STRING='Python 3.6.5' PYTHON_CONFIGURE_OPTS="--enable-framework"

    - env: SETUP_SCRIPT=/dev/null SHELLCHECK=1

    - stage: release
      if: tag IS present
      script: skip
      deploy:
        provider: releases
        api_key:
          secure: ZbOjmIOmz3TsPFhM7U+RddpJxVJDfudHhKyr+ZIgc/xTDYuzGDD8VRkexpT3dGoDUpgve0SyHPeeg0Otq54mHaaig4RKQN+xDmBtFnbK+zlqjH9pM14p239wPfuMOksWIUzM15QqWe2DQoJ2BrcTdgP2EntNfJIshsoWK8EZADlqIflwLVSRNJ3qKCW+ScO+XI9CGavnKvm+J1/tBUfF8MyR4HGdFlUw17jzsdz0p5O/D7EM8VHqSGNMy6FtKkvnwuyK6gDgE8Y1o1luTDA6Ii1Qr9d0d1Oo23QIk7XxxLICnBZ+BuUIxr457TKQ1/G52J77xj7rmlo8ntdpY29I1cH8qxsyv2eUZskfO+Zvycgw/cVPkUVW24AiBT2s6cyifI56jIMircPaBGvvA/w0kbkUKAKKBsm49esgaQoxb+ewkxhNUXVo85P6IOG+vuOLiefKByOrDAYhRn8vgWwi51IBZlakjZpwP2x7Os9ffllBlRsQp4l2F6QzNVlkshJpBP7HeEl0HbWjnewmRYhmrnCpvQwI4jBFCrjMcFv763z2BNwTbfLVLZvXCKY4bQM4A/h9bdmt83OVwHqVE8sUuFs6/7iLXdfV+phSEWk/fjR9KA/pf49Jja1rzsqCS+SwPU1rr9M865RPm+1zy4ll2BnUde2o3g6kZEz5XAKl1Ig=
        file: setup-pyenv.sh
        on:
          tags: true<|MERGE_RESOLUTION|>--- conflicted
+++ resolved
@@ -16,13 +16,9 @@
     # Normal method of specifying Python version
     - python: '2.7'
     # Use PYENV_VERSION with CPython, specific major.minor.change version
-<<<<<<< HEAD
     - env: PYENV_VERSION=3.6.5 PYENV_VERSION_STRING='Python 3.6.5'
-=======
-    - env: PYENV_VERSION=3.6.1 PYENV_VERSION_STRING='Python 3.6.1'
     # Use PYENV_VERSION with CPython which Travis has installed already
     - env: PYENV_VERSION=2.7.14 PYENV_VERSION_STRING='Python 2.7.14'
->>>>>>> 67a85878
     # Use PYENV_VERSION with PyPy
     - env: PYENV_VERSION=pypy2.7-6.0.0 PYENV_VERSION_STRING='PyPy 6.0.0'
     # Use PYENV_VERSION with PyPy and custom options
